/*
 * Licensed to the Apache Software Foundation (ASF) under one or more
 * contributor license agreements.  See the NOTICE file distributed with
 * this work for additional information regarding copyright ownership.
 * The ASF licenses this file to You under the Apache License, Version 2.0
 * (the "License"); you may not use this file except in compliance with
 * the License.  You may obtain a copy of the License at
 *
 *    http://www.apache.org/licenses/LICENSE-2.0
 *
 * Unless required by applicable law or agreed to in writing, software
 * distributed under the License is distributed on an "AS IS" BASIS,
 * WITHOUT WARRANTIES OR CONDITIONS OF ANY KIND, either express or implied.
 * See the License for the specific language governing permissions and
 * limitations under the License.
 */

package org.apache.spark.eventhubscommon.progress

import java.io.{BufferedReader, InputStreamReader, IOException}
import java.util.concurrent.{ScheduledFuture, ScheduledThreadPoolExecutor, TimeUnit}

import scala.collection.mutable
import scala.collection.mutable.ListBuffer

import com.microsoft.azure.eventhubs.PartitionReceiver
import org.apache.hadoop.conf.Configuration
import org.apache.hadoop.fs._

import org.apache.spark.eventhubscommon.{EventHubNameAndPartition, EventHubsConnector, OffsetRecord}
import org.apache.spark.internal.Logging

private[spark] abstract class ProgressTrackerBase[T <: EventHubsConnector](
    progressDir: String, appName: String, hadoopConfiguration: Configuration) extends Logging {

<<<<<<< HEAD
  private[spark] lazy val progressDirectoryStr = PathTools.makeProgressDirectoryStr(progressDir,
    appName)
  private[spark] lazy val tempDirectoryStr = PathTools.makeTempDirectoryStr(progressDir, appName)
  private[spark] lazy val metadataDirectoryStr = PathTools.makeMetadataDirectoryStr(progressDir,
=======
  protected lazy val progressDirStr: String = PathTools.progressDirPathStr(progressDir, appName)
  protected lazy val progressTempDirStr: String = PathTools.progressTempDirPathStr(progressDir,
>>>>>>> ca322396
    appName)
  protected lazy val progressMetadataDirStr: String = PathTools.progressMetadataDirPathStr(
    progressDir, appName)

<<<<<<< HEAD
  private[spark] lazy val progressDirectoryPath = new Path(progressDirectoryStr)
  private[spark] lazy val tempDirectoryPath = new Path(tempDirectoryStr)
  private[spark] lazy val metadataDirectoryPath = new Path(metadataDirectoryStr)

  def eventHubNameAndPartitions: Map[String, List[EventHubNameAndPartition]]

  // Metadata is maintained for fast ProgressTracker initialization and can cleaned independently
  // from Spark checkpoint files. We'll clean metadata here to ensure it's cleaned whether or not
  // Spark checkpointing is enabled.
=======
  protected lazy val progressDirPath = new Path(progressDirStr)
  protected lazy val progressTempDirPath = new Path(progressTempDirStr)
  protected lazy val progressMetadataDirPath = new Path(progressMetadataDirStr)

  def eventHubNameAndPartitions: Map[String, List[EventHubNameAndPartition]]

  private[spark] def progressDirectoryPath = progressDirPath
  private[spark] def progressTempDirectoryPath = progressTempDirPath
  private[spark] def progressMetadataDirectoryPath = progressMetadataDirPath

  // metadata cleaning is different with progress file and temporary file clean up in that, metadata
  // is developed for fast initialization of progress tracker and it should (can) be independent
  // with Spark Streaming checkpoint (the others have to be coordinated with Spark Streaming
  // checkpoint cleanup to ensure that we have enough support for recovery). By cleaning metadata
  // in progress tracker, we can ensure that the ProgressTracker can still be quickly initialized
  // even the user does not enable Spark Streaming checkpoint or the cleanup of checkpoint is
  // lagging behind
>>>>>>> ca322396
  private val threadPoolForMetadataClean = new ScheduledThreadPoolExecutor(1)
  protected val metadataCleanupFuture: ScheduledFuture[_] = scheduleMetadataCleanTask()

  // getModificationTime is not reliable for unit test and some extreme case in distributed
  // file system so that we have to derive timestamp from the file names. The timestamp can be the
  // logical one like batch 1, 2, 3 and can also be the real timestamp
  private[spark] def fromPathToTimestamp(path: Path): Long =
    path.getName.split("-").last.toLong


  protected def allEventNameAndPartitionExist(
      candidateEhNameAndPartitions: Map[String, List[EventHubNameAndPartition]]): Boolean = {
    eventHubNameAndPartitions.forall{
      case (uid, ehNameAndPartitions) =>
        candidateEhNameAndPartitions.contains(uid) &&
          ehNameAndPartitions.forall(candidateEhNameAndPartitions(uid).contains)
    }
  }

<<<<<<< HEAD
  // no metadata (for backward compatibility)
  private def getLatestFileWithoutMetadata(fs: FileSystem, timestamp: Long = Long.MaxValue):
      Option[Path] = {
    val allFiles = fs.listStatus(progressDirectoryPath)
=======
  // no metadata (for backward compatiblity
  private def getLatestFileWithoutMetadata(fs: FileSystem, timestamp: Long = Long.MaxValue):
      Option[Path] = {
    val allFiles = fs.listStatus(progressDirPath)
>>>>>>> ca322396
    if (allFiles.length < 1) {
      None
    } else {
      Some(allFiles.filter(fsStatus => fromPathToTimestamp(fsStatus.getPath) <= timestamp).
        sortWith((f1, f2) => fromPathToTimestamp(f1.getPath) > fromPathToTimestamp(f2.getPath))
        (0).getPath)
    }
  }

  private def getLatestFileWithMetadata(metadataFiles: Array[FileStatus]): Option[Path] = {
    val latestMetadata = metadataFiles.sortWith((f1, f2) => f1.getPath.getName.toLong >
      f2.getPath.getName.toLong).head
    logInfo(s"locate latest timestamp in metadata as ${latestMetadata.getPath.getName}")
<<<<<<< HEAD
    Some(new Path(progressDirectoryStr + "/progress-" + latestMetadata.getPath.getName))
=======
    Some(new Path(progressDirStr + "/progress-" + latestMetadata.getPath.getName))
>>>>>>> ca322396
  }

  /**
   * get the latest progress file saved under directory
   *
   * NOTE: the additional integer in return value is to simplify the test (could be improved)
   */
  private[spark] def getLatestFile(fs: FileSystem, timestamp: Long = Long.MaxValue):
    (Int, Option[Path]) = {
    // first check metadata directory if exists
<<<<<<< HEAD
    if (fs.exists(metadataDirectoryPath)) {
      val metadataFiles = fs.listStatus(metadataDirectoryPath).filter(
=======
    if (fs.exists(progressMetadataDirPath)) {
      val metadataFiles = fs.listStatus(progressMetadataDirPath).filter(
>>>>>>> ca322396
        file => file.isFile && file.getPath.getName.toLong <= timestamp)
      if (metadataFiles.nonEmpty) {
        // metadata files exists
        (0, getLatestFileWithMetadata(metadataFiles))
      } else {
        (1, getLatestFileWithoutMetadata(fs, timestamp))
      }
    } else {
      (1, getLatestFileWithoutMetadata(fs, timestamp))
    }
  }

  /**
   * this method is called when ProgressTracker is started for the first time (including recovering
   * from Spark Streaming checkpoint). This method validate the latest progress file by checking
   * whether it contains progress of all partitions we subscribe to. If not, we will delete the
   * corrupt progress file
   * @return (whether the latest file pass the validation, option to the file path,
   *         the latest timestamp)
   */
  protected def validateProgressFile(fs: FileSystem): (Boolean, Option[Path]) = {
    val (_, latestFileOpt) = getLatestFile(fs)
    val allProgressFiles = new mutable.HashMap[String, List[EventHubNameAndPartition]]
    var br: BufferedReader = null
    try {
      if (latestFileOpt.isEmpty) {
        return (false, None)
      }
      val cpFile = fs.open(latestFileOpt.get)
      br = new BufferedReader(new InputStreamReader(cpFile, "UTF-8"))
      var cpRecord: String = br.readLine()
      var timestamp = -1L
      while (cpRecord != null) {
        val progressRecordOpt = ProgressRecord.parse(cpRecord)
        if (progressRecordOpt.isEmpty) {
          return (false, latestFileOpt)
        }
        val progressRecord = progressRecordOpt.get
        val newList = allProgressFiles.getOrElseUpdate(progressRecord.uid,
          List[EventHubNameAndPartition]()) :+
          EventHubNameAndPartition(progressRecord.eventHubName, progressRecord.partitionId)
        allProgressFiles(progressRecord.uid) = newList
        if (timestamp == -1L) {
          timestamp = progressRecord.timestamp
        } else if (progressRecord.timestamp != timestamp) {
          return (false, latestFileOpt)
        }
        cpRecord = br.readLine()
      }
      br.close()
    } catch {
      case ios: IOException =>
        throw ios
      case t: Throwable =>
        t.printStackTrace()
        return (false, latestFileOpt)
    } finally {
      if (br != null) {
        br.close()
      }
    }
    (allEventNameAndPartitionExist(allProgressFiles.toMap), latestFileOpt)
  }


  protected def readProgressRecordLines(
      progressFilePath: Path,
      fs: FileSystem): List[ProgressRecord] = {
    val ret = new ListBuffer[ProgressRecord]
    var ins: FSDataInputStream = null
    var br: BufferedReader = null
    try {
      ins = fs.open(progressFilePath)
      br = new BufferedReader(new InputStreamReader(ins, "UTF-8"))
      var line = br.readLine()
      while (line != null) {
        val progressRecordOpt = ProgressRecord.parse(line)
        if (progressRecordOpt.isEmpty) {
          throw new IllegalStateException(s"detect corrupt progress tracking file at $line" +
            s" it might be a bug in the implementation of underlying file system")
        }
        val progressRecord = progressRecordOpt.get
        ret += progressRecord
        line = br.readLine()
      }
    } catch {
      case ios: IOException =>
        ios.printStackTrace()
        throw ios
    } finally {
      if (br != null) {
        br.close()
      }
    }
    ret.toList
  }

  /**
   * pinpoint the progress file named as "progress-timestamp"
   */
  private[spark] def pinPointProgressFile(fs: FileSystem, timestamp: Long): Option[Path] = {
    try {
<<<<<<< HEAD
      require(fs.isDirectory(progressDirectoryPath), s"$progressDirectoryPath is not a directory")
      val targetFilePath = new Path(s"$progressDirectoryStr/progress-$timestamp")
=======
      require(fs.isDirectory(progressDirPath), s"$progressDirPath is not a directory")
      val targetFilePath = new Path(s"$progressDirStr/progress-$timestamp")
>>>>>>> ca322396
      val targetFileExists = fs.exists(targetFilePath)
      if (targetFileExists) Some(targetFilePath) else None
    } catch {
      case ioe: IOException =>
        logError(ioe.getMessage)
        ioe.printStackTrace()
        throw ioe
      case ias: IllegalArgumentException =>
        logError(ias.getMessage)
        ias.printStackTrace()
        throw ias
      case t: Throwable =>
        logError(s"unknown error ${t.getMessage}")
        t.printStackTrace()
        throw t
    }
  }

  /**
   * read the progress record for the specified progressEntityID and timestamp
   */
  def read(targetConnectorUID: String, timestamp: Long, fallBack: Boolean): OffsetRecord = {
    val fs = progressDirectoryPath.getFileSystem(hadoopConfiguration)
    var recordToReturn = Map[EventHubNameAndPartition, (Long, Long)]()
    var readTimestamp: Long = 0
    var progressFileOption: Option[Path] = null
    try {
      progressFileOption = {
        if (!fallBack) {
          pinPointProgressFile(fs, timestamp)
        } else {
          getLatestFile(fs, timestamp)._2
        }
      }
      if (progressFileOption.isEmpty) {
        // if no progress file, then start from the beginning of the streams
        val connectedEventHubs = eventHubNameAndPartitions.find {
          case (connectorUID, _) => connectorUID == targetConnectorUID}
        require(connectedEventHubs.isDefined, s"cannot find $targetConnectorUID in" +
          s" $eventHubNameAndPartitions")
        // it's hacky to take timestamp -1 as the start of streams
        readTimestamp = -1
        recordToReturn = connectedEventHubs.get._2.map(
          (_, (PartitionReceiver.START_OF_STREAM.toLong, -1L))).toMap
      } else {
        val expectedTimestamp = fromPathToTimestamp(progressFileOption.get)
        val progressFilePath = progressFileOption.get
        val recordLines = readProgressRecordLines(progressFilePath, fs)
        require(recordLines.count(_.timestamp != expectedTimestamp) == 0, "detected inconsistent" +
          s" progress record, expected timestamp $expectedTimestamp")
        readTimestamp = expectedTimestamp
        recordToReturn = recordLines.filter(
          progressRecord => progressRecord.uid == targetConnectorUID).map(
          progressRecord => EventHubNameAndPartition(progressRecord.eventHubName,
            progressRecord.partitionId) -> (progressRecord.offset, progressRecord.seqId)).toMap
      }
    } catch {
      case ias: IllegalArgumentException =>
        logError(ias.getMessage)
        ias.printStackTrace()
        throw ias
    }
    OffsetRecord(readTimestamp, recordToReturn)
  }

  private def createProgressFile(
      offsetToCommit: Map[String, Map[EventHubNameAndPartition, (Long, Long)]],
      fs: FileSystem,
      commitTime: Long): Boolean = {
    var oos: FSDataOutputStream = null
    try {
      // write progress file
<<<<<<< HEAD
      oos = fs.create(new Path(s"$progressDirectoryPath/${PathTools.makeProgressFileName(
        commitTime)}"), true)
=======
      oos = fs.create(new Path(s"$progressDirStr/${PathTools.progressFileNamePattern(commitTime)}"),
        true)
>>>>>>> ca322396
      offsetToCommit.foreach {
        case (namespace, ehNameAndPartitionToOffsetAndSeq) =>
          ehNameAndPartitionToOffsetAndSeq.foreach {
            case (nameAndPartitionId, (offset, seq)) =>
              oos.writeBytes(
                ProgressRecord(commitTime, namespace,
                  nameAndPartitionId.eventHubName, nameAndPartitionId.partitionId, offset,
                  seq).toString + "\n"
              )
          }
      }
      true
    } catch {
      case e: Exception =>
        e.printStackTrace()
        false
    } finally {
      if (oos != null) {
        oos.close()
      }
    }
  }

  private def createMetadata(fs: FileSystem, commitTime: Long): Boolean = {
    var oos: FSDataOutputStream = null
    try {
<<<<<<< HEAD
      oos = fs.create(new Path(s"$metadataDirectoryStr/" + s"${PathTools.makeMetadataFileName(
        commitTime)}"), true)
=======
      oos = fs.create(new Path(s"$progressMetadataDirStr/" +
        s"${PathTools.progressMetadataNamePattern(commitTime)}"), true)
>>>>>>> ca322396
      true
    } catch {
      case e: Exception =>
        e.printStackTrace()
        false
    } finally {
      if (oos != null) {
        oos.close()
      }
    }
  }

  // write offsetToCommit to a progress tracking file
  private def transaction(
     offsetToCommit: Map[String, Map[EventHubNameAndPartition, (Long, Long)]],
     fs: FileSystem,
     commitTime: Long): Unit = {
    if (createProgressFile(offsetToCommit, fs, commitTime)) {
      if (!createMetadata(fs, commitTime)) {
        logError(s"cannot create progress file at $commitTime")
        throw new IOException(s"cannot create metadata file at $commitTime," +
          s" check the previous exception for the root cause")
      }
    } else {
      logError(s"cannot create progress file at $commitTime")
      throw new IOException(s"cannot create progress file at $commitTime," +
        s" check the previous exception for the root cause")
    }
  }

  /**
   * commit offsetToCommit to a new progress tracking file
   */
  def commit(
      offsetToCommit: Map[String, Map[EventHubNameAndPartition, (Long, Long)]],
      commitTime: Long): Unit = {
    val fs = new Path(progressDir).getFileSystem(hadoopConfiguration)
    try {
      transaction(offsetToCommit, fs, commitTime)
    } catch {
      case ioe: IOException =>
        ioe.printStackTrace()
        throw ioe
    } finally {
      // EMPTY, we leave the cleanup of partially executed transaction to the moment when recovering
      // from failure
    }
  }

  private def allProgressRecords(
      timestamp: Long,
      ehConnectors: List[EventHubsConnector]): List[Path] = {
    val fs = tempDirectoryPath.getFileSystem(hadoopConfiguration)
    ehConnectors.flatMap { ehConnector =>
      ehConnector.connectedInstances.map(ehNameAndPartition =>
        PathTools.makeTempFilePath(
          tempDirectoryStr, ehConnector.streamId, ehConnector.uid, ehNameAndPartition, timestamp))
    }.filter(fs.exists)
  }

  /**
   * read progress records from temp directories
   * @return Map(Namespace -> Map(EventHubNameAndPartition -> (Offset, Seq))
   */
  def collectProgressRecordsForBatch(
      timestamp: Long,
      ehConnectors: List[EventHubsConnector]):
    Map[String, Map[EventHubNameAndPartition, (Long, Long)]] = {
    val records = new ListBuffer[ProgressRecord]
    val ret = new mutable.HashMap[String, Map[EventHubNameAndPartition, (Long, Long)]]
    try {
      val fs = tempDirectoryPath.getFileSystem(hadoopConfiguration)
      val files = allProgressRecords(timestamp, ehConnectors).iterator
      while (files.hasNext) {
        val file = files.next()
        val progressRecords = readProgressRecordLines(file, fs)
        records ++= progressRecords
      }
      // check timestamp consistency
      records.foreach(progressRecord =>
        if (timestamp != progressRecord.timestamp) {
          throw new IllegalStateException(s"detect inconsistent progress tracking file at" +
            s" $progressRecord, expected timestamp: $timestamp, it might be a bug in the" +
            s" implementation of underlying file system")
        })
    } catch {
      case ioe: IOException =>
        logError(s"error: ${ioe.getMessage}")
        ioe.printStackTrace()
        throw ioe
      case t: Throwable =>
        logError(s"unknown error ${t.getMessage}")
        t.printStackTrace()
        throw t
    }
    // produce the return value
    records.foreach { progressRecord =>
      val newMap = ret.getOrElseUpdate(progressRecord.uid, Map()) +
        (EventHubNameAndPartition(progressRecord.eventHubName, progressRecord.partitionId) ->
          (progressRecord.offset, progressRecord.seqId))
      ret(progressRecord.uid) = newMap
    }
    ret.toMap
  }

  def cleanProgressFile(timestampToClean: Long): Unit = {
    val fs = progressDirectoryPath.getFileSystem(hadoopConfiguration)
    val allUselessFiles = fs.listStatus(progressDirectoryPath, new PathFilter {
      override def accept(path: Path): Boolean = fromPathToTimestamp(path) <= timestampToClean
    }).map(_.getPath)
    val sortedFileList = allUselessFiles.sortWith((p1, p2) => fromPathToTimestamp(p1) >
      fromPathToTimestamp(p2))
    if (sortedFileList.nonEmpty) {
      sortedFileList.tail.foreach { filePath =>
        logInfo(s"delete $filePath")
        fs.delete(filePath, true)
      }
    }
    // clean temp directory
    val allUselessTempFiles = fs.listStatus(tempDirectoryPath, new PathFilter {
      override def accept(path: Path): Boolean = fromPathToTimestamp(path) <= timestampToClean
    }).map(_.getPath)
    if (allUselessTempFiles.nonEmpty) {
      allUselessTempFiles.groupBy(fromPathToTimestamp).toList.sortWith((p1, p2) => p1._1 > p2._1).
        tail.flatMap(_._2).foreach {
        filePath => logInfo(s"delete $filePath")
          fs.delete(filePath, true)
      }
    }
  }

  private def scheduleMetadataCleanTask(): ScheduledFuture[_] = {
    val metadataCleanTask = new Runnable {
<<<<<<< HEAD
      override def run(): Unit = {
        val fs = metadataDirectoryPath.getFileSystem(new Configuration())
        val allMetadataFiles = fs.listStatus(metadataDirectoryPath)
=======
      override def run() = {
        val fs = progressMetadataDirectoryPath.getFileSystem(new Configuration())
        val allMetadataFiles = fs.listStatus(progressMetadataDirPath)
>>>>>>> ca322396
        val sortedMetadataFiles = allMetadataFiles.sortWith((f1, f2) => f1.getPath.getName.toLong <
          f2.getPath.getName.toLong)
        sortedMetadataFiles.take(math.max(sortedMetadataFiles.length - 1, 0)).map{
          file =>
            fs.delete(file.getPath, true)
        }
      }
    }
    // do not need to expose internals to users so hardcoded
    threadPoolForMetadataClean.scheduleAtFixedRate(metadataCleanTask, 0, 30, TimeUnit.SECONDS)
  }

  def init(): Unit
}<|MERGE_RESOLUTION|>--- conflicted
+++ resolved
@@ -33,20 +33,11 @@
 private[spark] abstract class ProgressTrackerBase[T <: EventHubsConnector](
     progressDir: String, appName: String, hadoopConfiguration: Configuration) extends Logging {
 
-<<<<<<< HEAD
   private[spark] lazy val progressDirectoryStr = PathTools.makeProgressDirectoryStr(progressDir,
     appName)
   private[spark] lazy val tempDirectoryStr = PathTools.makeTempDirectoryStr(progressDir, appName)
   private[spark] lazy val metadataDirectoryStr = PathTools.makeMetadataDirectoryStr(progressDir,
-=======
-  protected lazy val progressDirStr: String = PathTools.progressDirPathStr(progressDir, appName)
-  protected lazy val progressTempDirStr: String = PathTools.progressTempDirPathStr(progressDir,
->>>>>>> ca322396
-    appName)
-  protected lazy val progressMetadataDirStr: String = PathTools.progressMetadataDirPathStr(
-    progressDir, appName)
-
-<<<<<<< HEAD
+
   private[spark] lazy val progressDirectoryPath = new Path(progressDirectoryStr)
   private[spark] lazy val tempDirectoryPath = new Path(tempDirectoryStr)
   private[spark] lazy val metadataDirectoryPath = new Path(metadataDirectoryStr)
@@ -56,25 +47,6 @@
   // Metadata is maintained for fast ProgressTracker initialization and can cleaned independently
   // from Spark checkpoint files. We'll clean metadata here to ensure it's cleaned whether or not
   // Spark checkpointing is enabled.
-=======
-  protected lazy val progressDirPath = new Path(progressDirStr)
-  protected lazy val progressTempDirPath = new Path(progressTempDirStr)
-  protected lazy val progressMetadataDirPath = new Path(progressMetadataDirStr)
-
-  def eventHubNameAndPartitions: Map[String, List[EventHubNameAndPartition]]
-
-  private[spark] def progressDirectoryPath = progressDirPath
-  private[spark] def progressTempDirectoryPath = progressTempDirPath
-  private[spark] def progressMetadataDirectoryPath = progressMetadataDirPath
-
-  // metadata cleaning is different with progress file and temporary file clean up in that, metadata
-  // is developed for fast initialization of progress tracker and it should (can) be independent
-  // with Spark Streaming checkpoint (the others have to be coordinated with Spark Streaming
-  // checkpoint cleanup to ensure that we have enough support for recovery). By cleaning metadata
-  // in progress tracker, we can ensure that the ProgressTracker can still be quickly initialized
-  // even the user does not enable Spark Streaming checkpoint or the cleanup of checkpoint is
-  // lagging behind
->>>>>>> ca322396
   private val threadPoolForMetadataClean = new ScheduledThreadPoolExecutor(1)
   protected val metadataCleanupFuture: ScheduledFuture[_] = scheduleMetadataCleanTask()
 
@@ -94,17 +66,10 @@
     }
   }
 
-<<<<<<< HEAD
   // no metadata (for backward compatibility)
   private def getLatestFileWithoutMetadata(fs: FileSystem, timestamp: Long = Long.MaxValue):
       Option[Path] = {
     val allFiles = fs.listStatus(progressDirectoryPath)
-=======
-  // no metadata (for backward compatiblity
-  private def getLatestFileWithoutMetadata(fs: FileSystem, timestamp: Long = Long.MaxValue):
-      Option[Path] = {
-    val allFiles = fs.listStatus(progressDirPath)
->>>>>>> ca322396
     if (allFiles.length < 1) {
       None
     } else {
@@ -118,11 +83,7 @@
     val latestMetadata = metadataFiles.sortWith((f1, f2) => f1.getPath.getName.toLong >
       f2.getPath.getName.toLong).head
     logInfo(s"locate latest timestamp in metadata as ${latestMetadata.getPath.getName}")
-<<<<<<< HEAD
     Some(new Path(progressDirectoryStr + "/progress-" + latestMetadata.getPath.getName))
-=======
-    Some(new Path(progressDirStr + "/progress-" + latestMetadata.getPath.getName))
->>>>>>> ca322396
   }
 
   /**
@@ -133,13 +94,8 @@
   private[spark] def getLatestFile(fs: FileSystem, timestamp: Long = Long.MaxValue):
     (Int, Option[Path]) = {
     // first check metadata directory if exists
-<<<<<<< HEAD
     if (fs.exists(metadataDirectoryPath)) {
       val metadataFiles = fs.listStatus(metadataDirectoryPath).filter(
-=======
-    if (fs.exists(progressMetadataDirPath)) {
-      val metadataFiles = fs.listStatus(progressMetadataDirPath).filter(
->>>>>>> ca322396
         file => file.isFile && file.getPath.getName.toLong <= timestamp)
       if (metadataFiles.nonEmpty) {
         // metadata files exists
@@ -242,13 +198,8 @@
    */
   private[spark] def pinPointProgressFile(fs: FileSystem, timestamp: Long): Option[Path] = {
     try {
-<<<<<<< HEAD
       require(fs.isDirectory(progressDirectoryPath), s"$progressDirectoryPath is not a directory")
       val targetFilePath = new Path(s"$progressDirectoryStr/progress-$timestamp")
-=======
-      require(fs.isDirectory(progressDirPath), s"$progressDirPath is not a directory")
-      val targetFilePath = new Path(s"$progressDirStr/progress-$timestamp")
->>>>>>> ca322396
       val targetFileExists = fs.exists(targetFilePath)
       if (targetFileExists) Some(targetFilePath) else None
     } catch {
@@ -321,13 +272,8 @@
     var oos: FSDataOutputStream = null
     try {
       // write progress file
-<<<<<<< HEAD
       oos = fs.create(new Path(s"$progressDirectoryPath/${PathTools.makeProgressFileName(
         commitTime)}"), true)
-=======
-      oos = fs.create(new Path(s"$progressDirStr/${PathTools.progressFileNamePattern(commitTime)}"),
-        true)
->>>>>>> ca322396
       offsetToCommit.foreach {
         case (namespace, ehNameAndPartitionToOffsetAndSeq) =>
           ehNameAndPartitionToOffsetAndSeq.foreach {
@@ -354,13 +300,8 @@
   private def createMetadata(fs: FileSystem, commitTime: Long): Boolean = {
     var oos: FSDataOutputStream = null
     try {
-<<<<<<< HEAD
       oos = fs.create(new Path(s"$metadataDirectoryStr/" + s"${PathTools.makeMetadataFileName(
         commitTime)}"), true)
-=======
-      oos = fs.create(new Path(s"$progressMetadataDirStr/" +
-        s"${PathTools.progressMetadataNamePattern(commitTime)}"), true)
->>>>>>> ca322396
       true
     } catch {
       case e: Exception =>
@@ -494,15 +435,9 @@
 
   private def scheduleMetadataCleanTask(): ScheduledFuture[_] = {
     val metadataCleanTask = new Runnable {
-<<<<<<< HEAD
       override def run(): Unit = {
         val fs = metadataDirectoryPath.getFileSystem(new Configuration())
         val allMetadataFiles = fs.listStatus(metadataDirectoryPath)
-=======
-      override def run() = {
-        val fs = progressMetadataDirectoryPath.getFileSystem(new Configuration())
-        val allMetadataFiles = fs.listStatus(progressMetadataDirPath)
->>>>>>> ca322396
         val sortedMetadataFiles = allMetadataFiles.sortWith((f1, f2) => f1.getPath.getName.toLong <
           f2.getPath.getName.toLong)
         sortedMetadataFiles.take(math.max(sortedMetadataFiles.length - 1, 0)).map{
