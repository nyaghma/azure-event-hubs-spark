--- conflicted
+++ resolved
@@ -5,11 +5,7 @@
 
 For latest integration of EventHubs and Spark Streaming, the document can be found [here](docs/direct_stream.md).
 
-<<<<<<< HEAD
-## Latest Release: 2.1.3 (For Spark 2.1.x), 2.0.9 (For Spark 2.0.x), 1.6.3 (For Spark 1.6.x)
-=======
 ## Latest Release: 2.1.4 (For Spark 2.1.x), 2.0.9 (For Spark 2.0.x), 1.6.3 (For Spark 1.6.x)
->>>>>>> ca322396
 
 [Change Log](docs/change_log.md)
 
